--- conflicted
+++ resolved
@@ -9,19 +9,11 @@
 
   # Run this Workflow when files are updated (Pushed) in this Branch
   push:
-<<<<<<< HEAD
-    branches: [ master, lvgl, timesync, lvgl-rust ]
+    branches: [ master, lvgl, timesync, lvgl-rust, pre-lvgl ]
     
   # Also run this Workflow when a Pull Request is created or updated in this Branch
   pull_request:
-    branches: [ master, lvgl, timesync, lvgl-rust ]
-=======
-    branches: [ master, lvgl ]
-    
-  # Also run this Workflow when a Pull Request is created or updated in this Branch
-  pull_request:
-    branches: [ master, lvgl ]
->>>>>>> 2dafcad7
+    branches: [ master, lvgl, timesync, lvgl-rust, pre-lvgl ]
 
 # Steps to run for the Workflow
 jobs:
